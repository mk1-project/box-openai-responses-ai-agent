import asyncio
<<<<<<< HEAD

from agents.tool import WebSearchTool
=======
import logging

>>>>>>> ed972140
from openai.types.responses import ResponseContentPartDoneEvent, ResponseTextDeltaEvent

from agents import Agent, Runner, TResponseInputItem

from box_agent.box import (
    file_search,
    ask_box,
    get_text_from_file,
    box_search_folder_by_name,
    box_list_folder_content_by_folder_id,
)

logger = logging.getLogger(__name__)
logging.basicConfig(filename="error.log", level=logging.DEBUG)

box_agent = Agent(
    name="Box Agent",
    instructions="""
    You are a very helpful agent. You are a financial expert. 
    You have access to a number of tools from Box that allow you
    to search for files in Box either holistically or by set criteria.
    You can also ask Box AI to answer questions about the files or you
    can retriever the text from the files. Your goal is to help the user
    find the information they need.
    """,
<<<<<<< HEAD
            tools=[
                file_search,
                ask_box,
                get_text_from_file,
                box_search_folder_by_name,
                box_list_folder_content_by_folder_id,
                WebSearchTool()
            ],
        )
=======
    tools=[
        file_search,
        ask_box,
        get_text_from_file,
        box_search_folder_by_name,
        box_list_folder_content_by_folder_id,
    ],
)
>>>>>>> ed972140


async def main():
    msg = input("How can I help you today:\n")

    """
    Look for all files in the 'Earnings Reports Q4' folder in Box. Analyze
    these files and write a report about the major trends facing technology 
    companies in Q4"""
    agent = box_agent
    inputs: list[TResponseInputItem] = [{"content": msg, "role": "user"}]
    while True:
        result = Runner.run_streamed(
            agent,
            input=inputs,
        )
        async for event in result.stream_events():
            if isinstance(event, ResponseTextDeltaEvent):
                print(event.delta, end="", flush=True)
            elif isinstance(event, ResponseContentPartDoneEvent):
                print("\n")

        # print(f"{result.to_input_list()}\n")
        print(f"{result.final_output}\n")

        inputs = result.to_input_list()
        print("\n==================================================================")

        user_msg = input("Follow up:\n")
        inputs.append({"content": user_msg, "role": "user"})


if __name__ == "__main__":
    asyncio.run(main())<|MERGE_RESOLUTION|>--- conflicted
+++ resolved
@@ -1,11 +1,8 @@
 import asyncio
-<<<<<<< HEAD
 
 from agents.tool import WebSearchTool
-=======
 import logging
 
->>>>>>> ed972140
 from openai.types.responses import ResponseContentPartDoneEvent, ResponseTextDeltaEvent
 
 from agents import Agent, Runner, TResponseInputItem
@@ -31,17 +28,15 @@
     can retriever the text from the files. Your goal is to help the user
     find the information they need.
     """,
-<<<<<<< HEAD
-            tools=[
-                file_search,
-                ask_box,
-                get_text_from_file,
-                box_search_folder_by_name,
-                box_list_folder_content_by_folder_id,
-                WebSearchTool()
+    tools=[
+        file_search,
+        ask_box,
+        get_text_from_file,
+        box_search_folder_by_name,
+        box_list_folder_content_by_folder_id,
+        WebSearchTool(),
             ],
         )
-=======
     tools=[
         file_search,
         ask_box,
@@ -50,7 +45,6 @@
         box_list_folder_content_by_folder_id,
     ],
 )
->>>>>>> ed972140
 
 
 async def main():
